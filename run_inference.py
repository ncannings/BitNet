--- conflicted
+++ resolved
@@ -136,7 +136,7 @@
     return None
 
 
-<<<<<<< HEAD
+
 def _resolve_module(
     named_modules: dict,
     named_parameters: dict,
@@ -169,27 +169,6 @@
             continue
         module, attribute = _resolve_candidate(candidate)
         if module is not None:
-=======
-def _resolve_module(named_modules: dict, layer_name: str) -> Tuple[Optional[object], Optional[str]]:
-    module = named_modules.get(layer_name)
-    if module is not None:
-        return module, "weight"
-
-    if "." in layer_name:
-        candidate_module, candidate_attr = layer_name.rsplit(".", 1)
-        module = named_modules.get(candidate_module)
-        if module is not None and hasattr(module, candidate_attr):
-            return module, candidate_attr
-
-    alias = _alias_hf_name(layer_name)
-    if alias:
-        if "." in alias:
-            module_name, attribute = alias.rsplit(".", 1)
-        else:
-            module_name, attribute = alias, "weight"
-        module = named_modules.get(module_name)
-        if module is not None and hasattr(module, attribute):
->>>>>>> c5b69d30
             return module, attribute
 
     return None, None
@@ -218,13 +197,10 @@
     named_parameters = dict(model.named_parameters())
     named_buffers = dict(model.named_buffers())
     for layer_name, layer in ternary_model.layers.items():
-<<<<<<< HEAD
         module, attribute = _resolve_module(
             named_modules, named_parameters, named_buffers, layer_name
         )
-=======
-        module, attribute = _resolve_module(named_modules, layer_name)
->>>>>>> c5b69d30
+
         if module is None or attribute is None:
             print(f"Warning: layer '{layer_name}' not found in base model; skipping.")
             continue
@@ -266,7 +242,7 @@
             bias_tensor = torch.from_numpy(layer.bias).to(
                 dtype=module.bias.dtype, device=module.bias.device
             )
-<<<<<<< HEAD
+
             if bias_tensor.shape != module.bias.shape:
                 print(
                     "Warning: bias for layer '"
@@ -275,9 +251,7 @@
                 )
             else:
                 module.bias.data.copy_(bias_tensor)
-=======
-            module.bias.data.copy_(bias_tensor)
->>>>>>> c5b69d30
+
 
 
 def run_ternary_inference(args):
